from __future__ import annotations

from datetime import date, timedelta
from typing import Iterable, Sequence

import pandas as pd
<<<<<<< HEAD
from dateutil.relativedelta import relativedelta
import matplotlib.pyplot as plt
import plotly.express as px
import plotly.graph_objects as go
import streamlit as st

from portfolio import (
    DEFAULT_COMPANIES,
    InitialPriceRepository,
    MessageLevel,
    PortfolioAllocator,
    PriceHistoryService,
    CurrencyRatesService,
    ServiceMessage,
)

=======
import yfinance as yf
import matplotlib.pyplot as plt
import plotly.express as px
import plotly.graph_objects as go
>>>>>>> 6e743607

# ------------------ Config da página ------------------ #
st.set_page_config(page_title="Simulador de Portfólio: IA na China", layout="centered")
st.title("💹 Simulador de Portfólio: IA na China")


<<<<<<< HEAD
# ------------------ Utilidades ------------------ #
def formatar_periodo(dt_inicial: date, dt_final: date) -> str:
    """Formata a diferença entre dois dias em anos/meses/dias."""
=======
# ------------------ Funções de Utilidade e Lógica ------------------ #

def formatar_periodo(dt_inicial, dt_final):
    """Diferença entre datas em anos/meses/dias (PT-BR)."""
    if not isinstance(dt_inicial, date) or not isinstance(dt_final, date):
        return ""
>>>>>>> 6e743607
    rd = relativedelta(dt_final, dt_inicial)
    partes: list[str] = []
    if rd.years:
        partes.append(f"{rd.years} ano" + ("s" if rd.years > 1 else ""))
    if rd.months:
        partes.append("1 mês" if rd.months == 1 else f"{rd.months} meses")
    if rd.days:
        partes.append(f"{rd.days} dia" + ("s" if rd.days > 1 else ""))

    if not partes:
<<<<<<< HEAD
        return "0 dia"
=======
        return "0 dias"
>>>>>>> 6e743607
    if len(partes) == 1:
        return partes[0]
    if len(partes) == 2:
        return " e ".join(partes)
    return f"{partes[0]}, {partes[1]} e {partes[2]}"

# --- Funções de Tema para Gráfico Matplotlib ---
def _hex_to_rgb(hexstr: str):
    h = hexstr.lstrip("#")
    if len(h) != 6: return None
    try:
        return tuple(int(h[i:i+2], 16) for i in (0, 2, 4))
    except Exception:
        return None

def _luma(rgb):
    r, g, b = rgb
    return 0.2126 * r + 0.7152 * g + 0.0722 * b
<<<<<<< HEAD


def _theme_is_dark(force: bool | None = None) -> bool:
    if force is not None:
        return force

    base = st.get_option("theme.base")
    if isinstance(base, str):
        return base.lower() == "dark"

    bg = st.get_option("theme.backgroundColor")
    if isinstance(bg, str):
        rgb = _hex_to_rgb(bg)
        if rgb:
            return _luma(rgb) < 128

    txt = st.get_option("theme.textColor")
    if isinstance(txt, str):
        rgb = _hex_to_rgb(txt)
        if rgb:
            return _luma(rgb) > 200

=======

def _theme_is_dark(force: bool | None = None) -> bool:
    """Detecta o tema escuro do Streamlit com fallbacks."""
    if force is not None: return force
    try:
        base = st.get_option("theme.base")
        if isinstance(base, str): return base.lower() == "dark"
        bg = st.get_option("theme.backgroundColor")
        if isinstance(bg, str) and (rgb := _hex_to_rgb(bg)): return _luma(rgb) < 128
        txt = st.get_option("theme.textColor")
        if isinstance(txt, str) and (rgb := _hex_to_rgb(txt)): return _luma(rgb) > 200
    except Exception:
        pass
>>>>>>> 6e743607
    return False

# ------------------ Funções de Busca de Dados (com Cache) ------------------ #

@st.cache_data
def get_initial_prices(data_compra, tickers_list):
    """Busca ou carrega os preços iniciais, salvando em CSV se não existir."""
    data_str = data_compra.strftime("%Y-%m-%d")
    arquivo_precos = f"precos_iniciais_{data_str}.csv"

    if Path(arquivo_precos).exists():
        return pd.read_csv(arquivo_precos, index_col=0)

    with st.spinner(f"Baixando dados de preços para {data_str}..."):
        try:
            end_date_fetch = data_compra + timedelta(days=7)
            dados = yf.download(
                tickers_list, start=data_compra, end=end_date_fetch,
                progress=False, auto_adjust=False
            )['Close']

            if dados.empty:
                st.error(f"Não foi possível obter dados de preços para {data_str}. Tente outra data.")
                st.stop()

            precos_iniciais = dados.bfill().iloc[0]
            df_precos = precos_iniciais.to_frame(name="PrecoInicial")
            df_precos.to_csv(arquivo_precos)
            st.success(f"Dados salvos com sucesso em '{arquivo_precos}'")
            return df_precos
        except Exception as e:
            st.error(f"Ocorreu um erro ao baixar os dados: {e}")
            st.stop()

@st.cache_data
def get_current_prices(tickers_list):
    """Busca os preços atuais para uma lista de tickers de forma otimizada."""
    try:
        start_fetch = date.today() - timedelta(days=5)
        end_fetch = date.today() + timedelta(days=1)
        dados = yf.download(
            tickers_list, start=start_fetch, end=end_fetch,
            progress=False, auto_adjust=False
        )['Close']
        return dados.ffill().iloc[-1]
    except Exception:
        return pd.Series(dtype=float)

@st.cache_data
def get_historical_prices(tickers_list, start_date):
    """Busca o histórico de preços para o gráfico de evolução."""
    prices_df = yf.download(
        tickers_list, start=start_date, end=date.today() + timedelta(days=1),
        progress=False, auto_adjust=False
    )['Close']
    prices_df.index = prices_df.index.tz_localize(None)
    return prices_df.ffill().bfill()


<<<<<<< HEAD
def _display_messages(messages: Sequence[ServiceMessage], *, stop_on_error: bool = False) -> None:
    has_error = False
    for message in messages:
        if message.level == MessageLevel.ERROR:
            st.error(message.text)
            has_error = True
        elif message.level == MessageLevel.WARNING:
            st.warning(message.text)
        else:
            st.info(message.text)
    if stop_on_error and has_error:
        st.stop()


def _build_purchase_log(events: Iterable) -> pd.DataFrame:
    registros = []
    for event in events:
        delta = event.quantity_delta
        sufixo = "unidade" if abs(delta) == 1 else "unidades"
        prefixo = "+" if delta > 0 else ""
        registros.append(
            {
                "Empresa": event.company.name,
                "Ticker": event.company.ticker,
                "Preço Inicial (USD)": event.unit_price_usd,
                "Gap antes (USD)": event.gap_before_usd,
                "Gap depois (USD)": event.gap_after_usd,
                "Caixa antes (USD)": event.cash_before_usd,
                "Caixa depois (USD)": event.cash_after_usd,
                "Compra": f"{prefixo}{delta} {sufixo}",
            }
        )
    return pd.DataFrame(registros)


def main() -> None:
    # ------------------ Sidebar (override manual) ------------------ #
    force_dark_toggle = st.sidebar.toggle(
        "Forçar labels brancos no gráfico",
        value=False,
        help="Use se as labels da pizza não ficarem legíveis no modo escuro.",
    )

    # ------------------ Inputs ------------------ #
    valor_total = st.number_input(
        "Valor total disponível (USD)",
        min_value=1000,
        value=10000,
        step=500,
    )

    hoje = date.today()
    hoje_str = hoje.strftime("%Y-%m-%d")

    data_compra = st.date_input(
        "📅 Data da Compra (retroativa)",
        value=date(2025, 7, 15),
        max_value=hoje - timedelta(days=1),
    )
    data_str = data_compra.strftime("%Y-%m-%d")
    periodo_str = formatar_periodo(data_compra, hoje)

    col_dc, col_per = st.columns(2)
    with col_dc:
        st.markdown(f"**Data de Compra:** {data_str}")
    with col_per:
        st.markdown(f"**Período:** {periodo_str}")

    arquivo_precos = f"precos_iniciais_{data_str}.csv"

    indice_util = pd.date_range(start=data_compra, end=hoje, freq="B")
    if indice_util.empty:
        st.error("Não há dias úteis no período selecionado. Ajuste a data.")
        st.stop()

    companies = DEFAULT_COMPANIES

    # --- Preços iniciais ---
    repo = InitialPriceRepository()
    precos_local, repo_messages = repo.load_prices(companies, arquivo_precos)
    _display_messages(repo_messages, stop_on_error=True)

    # --- Séries de câmbio ---
    currencies_needed = {company.currency for company in companies}
    fx_service = CurrencyRatesService()
    fx_result = fx_service.load_series(
        currencies=currencies_needed,
        start=data_str,
        end=hoje_str,
        index=indice_util,
    )
    _display_messages(fx_result.messages)

    # --- Alocação inicial ---
    allocator = PortfolioAllocator()
    allocation_result = allocator.allocate(
        companies=companies,
        total_cash_usd=valor_total,
        business_days_index=indice_util,
        purchase_date=data_compra,
        initial_prices_local=precos_local,
        fx_series_by_currency=fx_result.series_by_currency,
    )
    _display_messages(allocation_result.messages)

    df_alloc = allocation_result.allocation_df.copy()
    if df_alloc.empty:
        st.error("Não foi possível gerar a alocação inicial do portfólio.")
        st.stop()

    df_compra_inicial = allocation_result.initial_purchase_df.copy()
    df_log = _build_purchase_log(allocation_result.purchase_events)
    caixa_inicial = allocation_result.initial_cash_usd
    caixa_final = allocation_result.final_cash_usd

    # --- Histórico de preços em USD ---
    history_service = PriceHistoryService()
    prices_usd_df, history_messages = history_service.load_usd_history(
        companies=companies,
        start=data_str,
        end=hoje_str,
        fx_series_by_currency=fx_result.series_by_currency,
    )
    _display_messages(history_messages)

    tickers = [company.ticker for company in companies]
    prices_usd_df = prices_usd_df.reindex(index=indice_util)
    prices_usd_df = prices_usd_df.reindex(columns=tickers)
    prices_usd_df = prices_usd_df.ffill()

    for ticker, preco_ini in allocation_result.initial_price_usd.items():
        if ticker in prices_usd_df.columns:
            prices_usd_df[ticker] = prices_usd_df[ticker].fillna(preco_ini)

    if not prices_usd_df.empty:
        latest_prices = prices_usd_df.iloc[-1]
    else:
        latest_prices = pd.Series(dtype=float)

    precos_atuais_series = df_alloc["Ticker"].map(latest_prices)
    precos_atuais_series = precos_atuais_series.fillna(df_alloc["Preço Inicial (USD)"])
    df_alloc["Preço Atual (USD)"] = precos_atuais_series.round(2)

    df_alloc["Investimento Atual (USD)"] = (
        df_alloc["Quantidade"] * precos_atuais_series
    ).round(2)
    df_alloc["Ganho/Perda (USD)"] = (
        df_alloc["Investimento Atual (USD)"] - df_alloc["Investimento Inicial (USD)"]
    ).round(2)
    variacao_base = df_alloc["Investimento Inicial (USD)"].replace(0, pd.NA)
    df_alloc["Variação (%)"] = (
        (df_alloc["Ganho/Perda (USD)"] / variacao_base) * 100
    ).fillna(0.0).round(2)

    total_investido = df_alloc["Investimento Inicial (USD)"].sum()
    total_atual = df_alloc["Investimento Atual (USD)"].sum()
    ganho_total = total_atual - total_investido
    variacao_total = (ganho_total / total_investido) * 100 if total_investido else 0.0

    st.subheader("📈 Resumo do Portfólio")
    col1, col2, col3 = st.columns(3)
    col1.metric("Total Investido (USD)", f"${total_investido:,.2f}")
    col2.metric("Valor Atual (USD)", f"${total_atual:,.2f}")
    col3.metric("Ganho/Perda Total", f"${ganho_total:,.2f}", f"{variacao_total:.2f}%")

    st.divider()
    mostrar_detalhes = st.toggle("🔎 Mostrar detalhes da alocação")

    if mostrar_detalhes:
        aba1, aba2, aba3 = st.tabs([
            "🛒 Compra Inicial",
            "📜 Log de distribuição",
            "📊 Gráficos",
        ])

        with aba1:
            st.markdown("**Compra Inicial (antes do loop de distribuição do caixa):**")
            fmt1 = {
                "Preço Local (na compra)": "{:,.4f}",
                "FX local→USD (compra)": "{:,.6f}",
                "Preço Inicial (USD)": "{:,.4f}",
                "Alvo USD": "{:,.2f}",
                "Qtd exata": "{:,.6f}",
                "Qtd inteira (inicial)": "{:,.0f}",
                "Resíduo (inicial)": "{:,.6f}",
            }
            st.dataframe(df_compra_inicial.set_index("Empresa").style.format(fmt1))
            st.caption(f"💵 Caixa inicial após arredondamento: **${caixa_inicial:,.2f}**")

        with aba2:
            st.markdown("**Log da distribuição do caixa (passo-a-passo):**")
            if df_log.empty:
                st.info(
                    "Nenhuma compra extra foi necessária; caixa insuficiente ou gaps já atendidos."
                )
            else:
                fmt2 = {
                    "Preço Inicial (USD)": "{:,.4f}",
                    "Gap antes (USD)": "{:,.2f}",
                    "Gap depois (USD)": "{:,.2f}",
                    "Caixa antes (USD)": "{:,.2f}",
                    "Caixa depois (USD)": "{:,.2f}",
                }
                st.dataframe(df_log.style.format(fmt2))
                st.download_button(
                    "Baixar log (.csv)",
                    data=df_log.to_csv(index=False).encode("utf-8"),
                    file_name="log_distribuicao_caixa.csv",
                    mime="text/csv",
                )

        with aba3:
            base = df_alloc.copy()
            base["Invest Inicial USD"] = base["Investimento Inicial (USD)"]
            fig_alvo = px.bar(
                base,
                x="Empresa",
                y=["Alvo USD", "Invest Inicial USD"],
                barmode="group",
                title="Alvo USD vs Investimento Inicial USD",
            )
            fig_alvo.update_layout(xaxis_title="", yaxis_title="USD")
            st.plotly_chart(fig_alvo, use_container_width=True)

            if not df_log.empty:
                labels = ["Caixa inicial"] + [
                    f"{row['Ticker']} (+{row['Compra'].split()[0].lstrip('+')})"
                    for _, row in df_log.iterrows()
                ] + ["Caixa final"]
                measures = [
                    "absolute",
                    *["relative"] * len(df_log),
                    "total",
                ]
                compras = df_log["Preço Inicial (USD)"].astype(float).tolist()
                values = [float(caixa_inicial)] + [-valor for valor in compras] + [
                    float(caixa_final)
                ]

                fig_wf = go.Figure(
                    go.Waterfall(
                        measure=measures,
                        x=labels,
                        y=values,
                        connector={"line": {"color": "rgba(128,128,128,0.4)"}},
                    )
                )
                fig_wf.update_layout(
                    title="Waterfall do Caixa (distribuição por compras)",
                    yaxis_title="USD",
                )
                st.plotly_chart(fig_wf, use_container_width=True)

    df_display = df_alloc.set_index("Empresa")[
=======
# ------------------ Sidebar e Inputs ------------------ #
force_dark_toggle = st.sidebar.toggle(
    "Forçar labels brancos no gráfico", value=False,
    help="Use se as labels da pizza não ficarem legíveis no modo escuro."
)

valor_total = st.number_input(
    "Valor total disponível (USD)", min_value=1000, value=10000, step=500
)

# --- Seleção de Data de Compra ---
hoje = date.today()
hoje_str = hoje.strftime("%Y-%m-%d")

data_compra = st.date_input(
    "📅 Data da Compra (retroativa)",
    value=date(2025, 7, 15),
    max_value=hoje - timedelta(days=1),
)
data_str = data_compra.strftime("%Y-%m-%d")
periodo_str = formatar_periodo(data_compra, hoje)

col_dc, col_per = st.columns(2)
with col_dc:
    st.markdown(f"**Data de Compra:** {data_str}")
with col_per:
    st.markdown(f"**Período:** {periodo_str}")

# --- Leitura do CSV de Preços Iniciais ---
arquivo_precos = f"precos_iniciais_{data_str}.csv"
if Path(arquivo_precos).exists():
    df_precos_iniciais = pd.read_csv(arquivo_precos, index_col=0)
else:
    st.error(f"Arquivo não encontrado: {arquivo_precos}")
    st.stop()

indice_util = pd.date_range(start=data_compra, end=hoje, freq="B")
if indice_util.empty:
    st.error("Não há dias úteis no período selecionado. Ajuste a data.")
    st.stop()

# ------------------ Definição de Ativos e Pesos ------------------ #
empresas = [
    "Baidu", "Alibaba", "Tencent", "SenseTime", "iFlytek", "SMIC",
    "Cambricon", "Estun Automation", "Siasun Robot", "Hygon",
]
tickers = {
    empresa: tick
    for empresa, tick in zip(
        empresas,
>>>>>>> 6e743607
        [
            "Ticker",
            "Peso (%)",
            "Quantidade",
            "Preço Inicial (USD)",
            "Preço Atual (USD)",
            "Investimento Inicial (USD)",
            "Investimento Atual (USD)",
            "Ganho/Perda (USD)",
            "Variação (%)",
        ]
    ]
    format_dict = {
        "Preço Inicial (USD)": "{:,.2f}",
        "Preço Atual (USD)": "{:,.2f}",
        "Investimento Inicial (USD)": "{:,.2f}",
        "Investimento Atual (USD)": "{:,.2f}",
        "Ganho/Perda (USD)": "{:,.2f}",
        "Peso (%)": "{:.2f}",
        "Variação (%)": "{:.2f}%",
    }
    st.subheader("📋 Alocação Inteligente de Portfólio")
    st.dataframe(
        df_display.style.format(format_dict).set_properties(**{"text-align": "right"})
    )
<<<<<<< HEAD

    # ------------------ Gráfico 1: Pizza ------------------ #
    is_dark = _theme_is_dark(force=True if force_dark_toggle else None)
    txt_col = "white" if is_dark else "black"
    edge_col = "white" if is_dark else "black"

    df_plot = df_alloc.sort_values("Investimento Inicial (USD)", ascending=False)

    plt.rcParams["savefig.transparent"] = True
    fig1, ax1 = plt.subplots(facecolor="none")
    ax1.set_facecolor("none")

    wedges, texts, autotexts = ax1.pie(
        df_plot["Investimento Inicial (USD)"],
        labels=df_plot["Empresa"],
        autopct="%1.1f%%",
        startangle=90,
        counterclock=False,
        wedgeprops={"edgecolor": edge_col, "linewidth": 1.0},
    )

    for t in texts:
        t.set_color(txt_col)
        t.set_fontsize(11)
    for t in autotexts:
        t.set_color(txt_col)
        t.set_fontsize(11)

    ax1.axis("equal")

    st.subheader("🍰 Distribuição do Investimento Inicial")
    st.pyplot(fig1, transparent=True)

    # ------------------ Gráfico 2: Linha (Plotly) ------------------ #
    historico_portfolio = prices_usd_df.copy()

    quantidades = df_alloc.set_index("Ticker")["Quantidade"]
    port_val = (historico_portfolio * quantidades).sum(axis=1)
    if total_investido:
        port_ret = (port_val / total_investido - 1) * 100
    else:
        port_ret = pd.Series(0.0, index=port_val.index)

    df_ret = port_ret.rename("Retorno (%)").reset_index().rename(columns={"index": "Data"})
    df_ret["Período"] = df_ret["Data"].dt.date.map(
        lambda d: formatar_periodo(data_compra, d)
    )

    fig2 = px.line(
        df_ret,
        x="Data",
        y="Retorno (%)",
        title="Evolução do Retorno do Portfólio (%)",
        markers=True,
    )
    fig2.update_traces(
        customdata=df_ret["Período"],
        hovertemplate="<b>%{x|%d/%m/%Y}</b>"
        "<br>Retorno: %{y:.2f}%%"
        "<br>Período: %{customdata}"
        "<extra></extra>",
    )
    fig2.update_layout(
        xaxis_title="Data",
        yaxis_title="Retorno (%)",
        xaxis=dict(tickformat="%d/%m"),
        hovermode="x unified",
    )

    st.subheader("📈 Evolução do Retorno do Portfólio")
    st.plotly_chart(fig2, use_container_width=True, config={"displayModeBar": True})
=======
}
# Mapeamento estático das moedas dos tickers
TICKER_CURRENCY = {
    "BIDU": "USD",
    "BABA": "USD",
    "0700.HK": "HKD",
    "0020.HK": "HKD",
    "002230.SZ": "CNY",
    "0981.HK": "HKD",
    "688256.SS": "CNY",
    "002747.SZ": "CNY",
    "300024.SZ": "CNY",
    "688041.SS": "CNY",
}

# Paridade cambial -> símbolo do Yahoo Finance e se precisamos inverter (1/valor)
CURRENCY_TO_PAIR = {
    "USD": {"symbol": None, "invert": False},
    "HKD": {"symbol": "USDHKD=X", "invert": True},
    "CNY": {"symbol": "USDCNY=X", "invert": True},
}


def obter_moeda_ticker(ticker: str) -> str:
    """Retorna a moeda do ticker, assumindo USD se não configurado."""
    currency = TICKER_CURRENCY.get(ticker)
    if currency:
        return currency
    st.warning(f"Moeda do ticker {ticker} não definida; assumindo USD.")
    return "USD"


def carregar_series_fx(currencies, start: str, end: str, index) -> dict:
    """Baixa séries cambiais para converter moedas locais em USD."""
    fx_map = {}
    for currency in currencies:
        if currency == "USD":
            fx_map[currency] = pd.Series(1.0, index=index, name=currency)
            continue

        info = CURRENCY_TO_PAIR.get(currency)
        if not info or not info.get("symbol"):
            st.warning(
                f"Sem par cambial configurado para {currency}; assumindo paridade 1.0."
            )
            fx_map[currency] = pd.Series(1.0, index=index, name=currency)
            continue

        symbol = info["symbol"]
        invert = info.get("invert", False)
        try:
            hist = yf.Ticker(symbol).history(start=start, end=end)
            if hist.empty or "Close" not in hist:
                raise ValueError("série vazia")

            serie = hist["Close"].copy()
            serie.index = serie.index.tz_localize(None)
            serie = serie.astype(float).replace(0.0, float("nan"))
            if invert:
                serie = 1 / serie
            serie = serie.sort_index()
            serie = serie.reindex(index).ffill()
            if serie.isna().all():
                raise ValueError("série sem dados úteis")
            serie = serie.bfill()
            fx_map[currency] = serie.rename(currency)
        except Exception as exc:
            st.warning(
                f"Falha ao obter câmbio {currency}/USD ({symbol}): {exc}. Assumindo 1.0."
            )
            fx_map[currency] = pd.Series(1.0, index=index, name=currency)

    return fx_map
pesos = dict(zip(empresas, [15, 15, 10, 8, 7, 12, 8, 10, 7, 8]))

currencies_needed = {obter_moeda_ticker(tick) for tick in tickers.values()}
fx_series = carregar_series_fx(currencies_needed, data_str, hoje_str, indice_util)
precos_iniciais_usd = {}

# --- Alocação otimizada via resíduos ---
# --- Alocação inicial e captura de dados auxiliares ---
dados_alloc = []
for empresa in empresas:
    ticker = tickers[empresa]
    peso = pesos[empresa]
    preco_ini_local = float(df_precos_iniciais.loc[ticker, "PrecoInicial"])
    currency = obter_moeda_ticker(ticker)
    fx_serie = fx_series.get(currency)
    fx_no_dia = None
    if fx_serie is not None:
        fx_no_dia = fx_serie.asof(pd.Timestamp(data_compra))
    fx_utilizado = fx_no_dia
    if fx_utilizado is None or pd.isna(fx_utilizado):
        st.warning(
            "Sem câmbio disponível para "
            f"{currency} em {data_str}; usando último valor disponível."
        )
        if fx_serie is not None and not fx_serie.empty:
            fx_utilizado = fx_serie.iloc[-1]
        else:
            fx_utilizado = 1.0

    fx_utilizado = float(fx_utilizado if fx_utilizado is not None else 1.0)

    preco_ini = preco_ini_local * fx_utilizado
    if pd.isna(preco_ini) or preco_ini <= 0:
        st.error(f"Preço inicial inválido para {ticker}.")
        st.stop()

    precos_iniciais_usd[ticker] = preco_ini
    valor_desejado = valor_total * peso / 100
    qtd_exata = valor_desejado / preco_ini
    parte_int = int(qtd_exata)
    residuo = qtd_exata - parte_int
    dados_alloc.append(
        {
            "Empresa": empresa,
            "Ticker": ticker,
            "Moeda": currency,
            "Peso (%)": peso,
            "Quantidade": parte_int,
            "Qtd inteira (inicial)": parte_int,
            "Preço Local (na compra)": preco_ini_local,
            "FX local→USD (compra)": fx_utilizado,
            "Preço Inicial (USD)": preco_ini,
            "Resíduo": residuo,
        }
    )

df_alloc = pd.DataFrame(dados_alloc)

valor_desejado_series = valor_total * df_alloc["Peso (%)"] / 100.0
df_alloc["Alvo USD"] = valor_desejado_series
qtd_exata_inicial = valor_desejado_series / df_alloc["Preço Inicial (USD)"]
df_alloc["Qtd exata"] = qtd_exata_inicial
df_alloc["Qtd inteira (inicial)"] = df_alloc["Qtd inteira (inicial)"].astype(int)
df_alloc["Resíduo (inicial)"] = (
    qtd_exata_inicial - df_alloc["Qtd inteira (inicial)"]
).round(6)

df_compra_inicial = df_alloc[
    [
        "Empresa",
        "Ticker",
        "Moeda",
        "Preço Local (na compra)",
        "FX local→USD (compra)",
        "Preço Inicial (USD)",
        "Peso (%)",
        "Alvo USD",
        "Qtd exata",
        "Qtd inteira (inicial)",
        "Resíduo (inicial)",
    ]
].copy()
if not df_compra_inicial.empty:
    df_compra_inicial["FX local→USD (compra)"] = (
        df_compra_inicial["FX local→USD (compra)"].astype(float)
    )

# Ajuste do caixa remanescente
caixa = valor_total - (df_alloc["Quantidade"] * df_alloc["Preço Inicial (USD)"]).sum()
caixa_inicial = caixa
min_price = df_alloc["Preço Inicial (USD)"].min()
eventos = []
EPS = 1e-6

while caixa + EPS >= min_price:
    alvo_usd = valor_total * df_alloc["Peso (%)"] / 100.0
    invest_atual_usd = df_alloc["Quantidade"] * df_alloc["Preço Inicial (USD)"]
    gap_usd = alvo_usd - invest_atual_usd

    affordable_mask = df_alloc["Preço Inicial (USD)"] <= (caixa + EPS)
    if not affordable_mask.any():
        break

    candidatos = df_alloc.loc[affordable_mask, ["Preço Inicial (USD)"]].copy()
    candidatos["Gap USD"] = gap_usd.loc[affordable_mask]
    candidatos = candidatos.sort_values(
        by=["Gap USD", "Preço Inicial (USD)"], ascending=[False, True]
    )

    idx_escolhido = candidatos.index[0]
    if candidatos.loc[idx_escolhido, "Gap USD"] <= 0:
        break

    caixa_antes = caixa
    gap_antes = gap_usd.loc[idx_escolhido]
    preco_compra = df_alloc.loc[idx_escolhido, "Preço Inicial (USD)"]
    df_alloc.loc[idx_escolhido, "Quantidade"] += 1
    caixa -= preco_compra

    invest_atual_usd = df_alloc["Quantidade"] * df_alloc["Preço Inicial (USD)"]
    gap_depois = (
        valor_total * df_alloc.loc[idx_escolhido, "Peso (%)"] / 100.0
    ) - invest_atual_usd.loc[idx_escolhido]

    eventos.append(
        {
            "Empresa": df_alloc.loc[idx_escolhido, "Empresa"],
            "Ticker": df_alloc.loc[idx_escolhido, "Ticker"],
            "Preço Inicial (USD)": float(preco_compra),
            "Gap antes (USD)": float(gap_antes),
            "Gap depois (USD)": float(gap_depois),
            "Caixa antes (USD)": float(caixa_antes),
            "Caixa depois (USD)": float(caixa),
            "Compra": "+1 unidade",
        }
    )

caixa_final = caixa
valor_desejado_series = valor_total * df_alloc["Peso (%)"] / 100.0
qtd_exata_final = valor_desejado_series / df_alloc["Preço Inicial (USD)"]
df_alloc["Resíduo"] = (qtd_exata_final - df_alloc["Quantidade"]).round(6)
df_log = pd.DataFrame(eventos)

# --- Preço Atual via yfinance ---
historicos_usd = {}
for ticker in tickers.values():
    currency = obter_moeda_ticker(ticker)
    try:
        hist = yf.Ticker(ticker).history(start=data_str, end=hoje_str)
        if hist.empty or "Close" not in hist:
            raise ValueError("sem dados de fechamento")
        serie = hist["Close"].copy()
        serie.index = serie.index.tz_localize(None)
        fx_alinhado = fx_series[currency].reindex(serie.index, method="ffill")
        fx_alinhado = fx_alinhado.bfill()
        serie_usd = serie * fx_alinhado
        historicos_usd[ticker] = serie_usd
    except Exception as exc:
        st.warning(f"Falha ao obter histórico para {ticker}: {exc}")
        historicos_usd[ticker] = pd.Series(dtype=float)

prices_usd_df = pd.DataFrame(historicos_usd)
prices_usd_df = prices_usd_df.reindex(index=indice_util)
prices_usd_df = prices_usd_df.reindex(columns=list(tickers.values()))
prices_usd_df = prices_usd_df.ffill()
for ticker, preco_ini in precos_iniciais_usd.items():
    if ticker in prices_usd_df.columns:
        prices_usd_df[ticker] = prices_usd_df[ticker].fillna(preco_ini)

precos_atuais_series = df_alloc["Ticker"].map(prices_usd_df.iloc[-1])
precos_atuais_series = precos_atuais_series.fillna(df_alloc["Preço Inicial (USD)"])
df_alloc["Preço Atual (USD)"] = precos_atuais_series.round(2)

# --- Investimentos inicial e atual ---
df_alloc["Investimento Inicial (USD)"] = (
    df_alloc["Quantidade"] * df_alloc["Preço Inicial (USD)"]
).round(2)
df_alloc["Investimento Atual (USD)"] = (
    df_alloc["Quantidade"] * precos_atuais_series
).round(2)

# --- Ganho/Perda e Variação ---
df_alloc["Ganho/Perda (USD)"] = (
    df_alloc["Investimento Atual (USD)"] - df_alloc["Investimento Inicial (USD)"]
).round(2)
variacao_base = df_alloc["Investimento Inicial (USD)"].replace(0, pd.NA)
df_alloc["Variação (%)"] = (
    (df_alloc["Ganho/Perda (USD)"] / variacao_base) * 100
).fillna(0.0).round(2)

# --- Totais e Métricas ---
total_investido = df_alloc["Investimento Inicial (USD)"].sum()
total_atual = df_alloc["Investimento Atual (USD)"].sum()
ganho_total = total_atual - total_investido
variacao_total = (ganho_total / total_investido) * 100 if total_investido else 0.0

st.subheader("📈 Resumo do Portfólio")
periodo_str = formatar_periodo(data_compra, date.today())
st.markdown(f"**Período do Investimento:** {periodo_str}")

col1, col2, col3 = st.columns(3)
col1.metric("Total Investido (USD)", f"${total_investido:,.2f}")
col2.metric("Valor Atual (USD)", f"${total_atual:,.2f}")
col3.metric("Ganho/Perda Total", f"${ganho_total:,.2f}", f"{variacao_total:.2f}%")

st.divider()
mostrar_detalhes = st.toggle("🔎 Mostrar detalhes da alocação")

if mostrar_detalhes:
    aba1, aba2, aba3 = st.tabs(
        ["🛒 Compra Inicial", "📜 Log de distribuição", "📊 Gráficos"]
    )

    with aba1:
        st.markdown("**Compra Inicial (antes do loop de distribuição do caixa):**")
        fmt1 = {
            "Preço Local (na compra)": "{:,.4f}",
            "FX local→USD (compra)": "{:,.6f}",
            "Preço Inicial (USD)": "{:,.4f}",
            "Alvo USD": "{:,.2f}",
            "Qtd exata": "{:,.6f}",
            "Qtd inteira (inicial)": "{:,.0f}",
            "Resíduo (inicial)": "{:,.6f}",
        }
        st.dataframe(
            df_compra_inicial.set_index("Empresa").style.format(fmt1)
        )
        st.caption(f"💵 Caixa inicial após arredondamento: **${caixa_inicial:,.2f}**")

    with aba2:
        st.markdown("**Log da distribuição do caixa (passo-a-passo):**")
        if df_log.empty:
            st.info(
                "Nenhuma compra extra foi necessária; caixa insuficiente ou gaps já atendidos."
            )
        else:
            fmt2 = {
                "Preço Inicial (USD)": "{:,.4f}",
                "Gap antes (USD)": "{:,.2f}",
                "Gap depois (USD)": "{:,.2f}",
                "Caixa antes (USD)": "{:,.2f}",
                "Caixa depois (USD)": "{:,.2f}",
            }
            st.dataframe(df_log.style.format(fmt2))
            st.download_button(
                "Baixar log (.csv)",
                data=df_log.to_csv(index=False).encode("utf-8"),
                file_name="log_distribuicao_caixa.csv",
                mime="text/csv",
            )

    with aba3:
        base = df_alloc.copy()
        base["Invest Inicial USD"] = base["Investimento Inicial (USD)"]
        fig_alvo = px.bar(
            base,
            x="Empresa",
            y=["Alvo USD", "Invest Inicial USD"],
            barmode="group",
            title="Alvo USD vs Investimento Inicial USD",
        )
        fig_alvo.update_layout(xaxis_title="", yaxis_title="USD")
        st.plotly_chart(fig_alvo, use_container_width=True)

        if not df_log.empty:
            labels = ["Caixa inicial"] + [
                f"{row['Ticker']} (+1)" for _, row in df_log.iterrows()
            ] + ["Caixa final"]
            measures = [
                "absolute",
                *["relative"] * len(df_log),
                "total",
            ]
            compras = df_log["Preço Inicial (USD)"].astype(float).tolist()
            values = [float(caixa_inicial)] + [-valor for valor in compras] + [
                float(caixa_final)
            ]

            fig_wf = go.Figure(
                go.Waterfall(
                    measure=measures,
                    x=labels,
                    y=values,
                    connector={"line": {"color": "rgba(128,128,128,0.4)"}},
                )
            )
            fig_wf.update_layout(
                title="Waterfall do Caixa (distribuição por compras)",
                yaxis_title="USD",
            )
            st.plotly_chart(fig_wf, use_container_width=True)

# --- Tabela de Alocação (Empresa como índice) ---
df_display = df_alloc.set_index("Empresa")[
    [
        "Ticker",
        "Peso (%)",
        "Quantidade",
        "Preço Inicial (USD)",
        "Preço Atual (USD)",
        "Investimento Inicial (USD)",
        "Investimento Atual (USD)",
        "Ganho/Perda (USD)",
        "Variação (%)",
    ]
]
format_dict = {
    "Preço Inicial (USD)": "{:,.2f}",
    "Preço Atual (USD)": "{:,.2f}",
    "Investimento Inicial (USD)": "{:,.2f}",
    "Investimento Atual (USD)": "{:,.2f}",
    "Ganho/Perda (USD)": "{:,.2f}",
    "Peso (%)": "{:.2f}",
    "Variação (%)": "{:.2f}%",
}
st.subheader("📋 Alocação Inteligente de Portfólio")
df_display = df_alloc.set_index("Empresa")[[
    "Ticker", "Peso (%)", "Quantidade", "Preço Inicial (USD)", "Preço Atual (USD)",
    "Investimento Inicial (USD)", "Investimento Atual (USD)", "Ganho/Perda (USD)", "Variação (%)"
]]
st.dataframe(df_display.style.format({
    "Preço Inicial (USD)": "{:,.2f}", "Preço Atual (USD)": "{:,.2f}",
    "Investimento Inicial (USD)": "{:,.2f}", "Investimento Atual (USD)": "{:,.2f}",
    "Ganho/Perda (USD)": "{:,.2f}", "Peso (%)": "{:.2f}", "Variação (%)": "{:.2f}%"
}).set_properties(**{"text-align": "right"}))

# ------------------ Gráfico 1: Pizza (Matplotlib) ------------------ #
st.subheader("🍰 Distribuição do Investimento Inicial")
is_dark = _theme_is_dark(force=True if force_dark_toggle else None)
txt_col = "white" if is_dark else "black"
df_plot = df_alloc.sort_values("Investimento Inicial (USD)", ascending=False)

plt.rcParams["savefig.transparent"] = True
fig1, ax1 = plt.subplots(facecolor="none")
wedges, texts, autotexts = ax1.pie(
    df_plot["Investimento Inicial (USD)"], labels=df_plot["Empresa"], autopct="%1.1f%%",
    startangle=90, counterclock=False, wedgeprops={"edgecolor": txt_col, "linewidth": 1.0}
)
plt.setp(texts, color=txt_col, fontsize=11)
plt.setp(autotexts, color=txt_col, fontsize=11)
ax1.axis("equal")
st.pyplot(fig1, transparent=True)

# ------------------ Gráfico 2: Linha (Plotly) ------------------ #
# Série histórica do portfólio
historico_portfolio = prices_usd_df.copy()

quantidades = df_alloc.set_index("Ticker")["Quantidade"]
port_val = (historico_portfolio * quantidades).sum(axis=1)
if total_investido:
    port_ret = (port_val / total_investido - 1) * 100
else:
    port_ret = pd.Series(0.0, index=port_val.index)

df_ret = port_ret.rename("Retorno (%)").reset_index().rename(columns={"index": "Data"})
# período por ponto (da data de compra até cada data)
df_ret["Período"] = df_ret["Data"].dt.date.map(
    lambda d: formatar_periodo(data_compra, d)
)
>>>>>>> 6e743607


if __name__ == "__main__":
    main()<|MERGE_RESOLUTION|>--- conflicted
+++ resolved
@@ -4,7 +4,6 @@
 from typing import Iterable, Sequence
 
 import pandas as pd
-<<<<<<< HEAD
 from dateutil.relativedelta import relativedelta
 import matplotlib.pyplot as plt
 import plotly.express as px
@@ -21,30 +20,15 @@
     ServiceMessage,
 )
 
-=======
-import yfinance as yf
-import matplotlib.pyplot as plt
-import plotly.express as px
-import plotly.graph_objects as go
->>>>>>> 6e743607
 
 # ------------------ Config da página ------------------ #
 st.set_page_config(page_title="Simulador de Portfólio: IA na China", layout="centered")
 st.title("💹 Simulador de Portfólio: IA na China")
 
 
-<<<<<<< HEAD
 # ------------------ Utilidades ------------------ #
 def formatar_periodo(dt_inicial: date, dt_final: date) -> str:
     """Formata a diferença entre dois dias em anos/meses/dias."""
-=======
-# ------------------ Funções de Utilidade e Lógica ------------------ #
-
-def formatar_periodo(dt_inicial, dt_final):
-    """Diferença entre datas em anos/meses/dias (PT-BR)."""
-    if not isinstance(dt_inicial, date) or not isinstance(dt_final, date):
-        return ""
->>>>>>> 6e743607
     rd = relativedelta(dt_final, dt_inicial)
     partes: list[str] = []
     if rd.years:
@@ -55,11 +39,7 @@
         partes.append(f"{rd.days} dia" + ("s" if rd.days > 1 else ""))
 
     if not partes:
-<<<<<<< HEAD
         return "0 dia"
-=======
-        return "0 dias"
->>>>>>> 6e743607
     if len(partes) == 1:
         return partes[0]
     if len(partes) == 2:
@@ -78,7 +58,6 @@
 def _luma(rgb):
     r, g, b = rgb
     return 0.2126 * r + 0.7152 * g + 0.0722 * b
-<<<<<<< HEAD
 
 
 def _theme_is_dark(force: bool | None = None) -> bool:
@@ -101,21 +80,6 @@
         if rgb:
             return _luma(rgb) > 200
 
-=======
-
-def _theme_is_dark(force: bool | None = None) -> bool:
-    """Detecta o tema escuro do Streamlit com fallbacks."""
-    if force is not None: return force
-    try:
-        base = st.get_option("theme.base")
-        if isinstance(base, str): return base.lower() == "dark"
-        bg = st.get_option("theme.backgroundColor")
-        if isinstance(bg, str) and (rgb := _hex_to_rgb(bg)): return _luma(rgb) < 128
-        txt = st.get_option("theme.textColor")
-        if isinstance(txt, str) and (rgb := _hex_to_rgb(txt)): return _luma(rgb) > 200
-    except Exception:
-        pass
->>>>>>> 6e743607
     return False
 
 # ------------------ Funções de Busca de Dados (com Cache) ------------------ #
@@ -175,7 +139,6 @@
     return prices_df.ffill().bfill()
 
 
-<<<<<<< HEAD
 def _display_messages(messages: Sequence[ServiceMessage], *, stop_on_error: bool = False) -> None:
     has_error = False
     for message in messages:
@@ -430,58 +393,6 @@
                 st.plotly_chart(fig_wf, use_container_width=True)
 
     df_display = df_alloc.set_index("Empresa")[
-=======
-# ------------------ Sidebar e Inputs ------------------ #
-force_dark_toggle = st.sidebar.toggle(
-    "Forçar labels brancos no gráfico", value=False,
-    help="Use se as labels da pizza não ficarem legíveis no modo escuro."
-)
-
-valor_total = st.number_input(
-    "Valor total disponível (USD)", min_value=1000, value=10000, step=500
-)
-
-# --- Seleção de Data de Compra ---
-hoje = date.today()
-hoje_str = hoje.strftime("%Y-%m-%d")
-
-data_compra = st.date_input(
-    "📅 Data da Compra (retroativa)",
-    value=date(2025, 7, 15),
-    max_value=hoje - timedelta(days=1),
-)
-data_str = data_compra.strftime("%Y-%m-%d")
-periodo_str = formatar_periodo(data_compra, hoje)
-
-col_dc, col_per = st.columns(2)
-with col_dc:
-    st.markdown(f"**Data de Compra:** {data_str}")
-with col_per:
-    st.markdown(f"**Período:** {periodo_str}")
-
-# --- Leitura do CSV de Preços Iniciais ---
-arquivo_precos = f"precos_iniciais_{data_str}.csv"
-if Path(arquivo_precos).exists():
-    df_precos_iniciais = pd.read_csv(arquivo_precos, index_col=0)
-else:
-    st.error(f"Arquivo não encontrado: {arquivo_precos}")
-    st.stop()
-
-indice_util = pd.date_range(start=data_compra, end=hoje, freq="B")
-if indice_util.empty:
-    st.error("Não há dias úteis no período selecionado. Ajuste a data.")
-    st.stop()
-
-# ------------------ Definição de Ativos e Pesos ------------------ #
-empresas = [
-    "Baidu", "Alibaba", "Tencent", "SenseTime", "iFlytek", "SMIC",
-    "Cambricon", "Estun Automation", "Siasun Robot", "Hygon",
-]
-tickers = {
-    empresa: tick
-    for empresa, tick in zip(
-        empresas,
->>>>>>> 6e743607
         [
             "Ticker",
             "Peso (%)",
@@ -507,7 +418,6 @@
     st.dataframe(
         df_display.style.format(format_dict).set_properties(**{"text-align": "right"})
     )
-<<<<<<< HEAD
 
     # ------------------ Gráfico 1: Pizza ------------------ #
     is_dark = _theme_is_dark(force=True if force_dark_toggle else None)
@@ -579,440 +489,6 @@
 
     st.subheader("📈 Evolução do Retorno do Portfólio")
     st.plotly_chart(fig2, use_container_width=True, config={"displayModeBar": True})
-=======
-}
-# Mapeamento estático das moedas dos tickers
-TICKER_CURRENCY = {
-    "BIDU": "USD",
-    "BABA": "USD",
-    "0700.HK": "HKD",
-    "0020.HK": "HKD",
-    "002230.SZ": "CNY",
-    "0981.HK": "HKD",
-    "688256.SS": "CNY",
-    "002747.SZ": "CNY",
-    "300024.SZ": "CNY",
-    "688041.SS": "CNY",
-}
-
-# Paridade cambial -> símbolo do Yahoo Finance e se precisamos inverter (1/valor)
-CURRENCY_TO_PAIR = {
-    "USD": {"symbol": None, "invert": False},
-    "HKD": {"symbol": "USDHKD=X", "invert": True},
-    "CNY": {"symbol": "USDCNY=X", "invert": True},
-}
-
-
-def obter_moeda_ticker(ticker: str) -> str:
-    """Retorna a moeda do ticker, assumindo USD se não configurado."""
-    currency = TICKER_CURRENCY.get(ticker)
-    if currency:
-        return currency
-    st.warning(f"Moeda do ticker {ticker} não definida; assumindo USD.")
-    return "USD"
-
-
-def carregar_series_fx(currencies, start: str, end: str, index) -> dict:
-    """Baixa séries cambiais para converter moedas locais em USD."""
-    fx_map = {}
-    for currency in currencies:
-        if currency == "USD":
-            fx_map[currency] = pd.Series(1.0, index=index, name=currency)
-            continue
-
-        info = CURRENCY_TO_PAIR.get(currency)
-        if not info or not info.get("symbol"):
-            st.warning(
-                f"Sem par cambial configurado para {currency}; assumindo paridade 1.0."
-            )
-            fx_map[currency] = pd.Series(1.0, index=index, name=currency)
-            continue
-
-        symbol = info["symbol"]
-        invert = info.get("invert", False)
-        try:
-            hist = yf.Ticker(symbol).history(start=start, end=end)
-            if hist.empty or "Close" not in hist:
-                raise ValueError("série vazia")
-
-            serie = hist["Close"].copy()
-            serie.index = serie.index.tz_localize(None)
-            serie = serie.astype(float).replace(0.0, float("nan"))
-            if invert:
-                serie = 1 / serie
-            serie = serie.sort_index()
-            serie = serie.reindex(index).ffill()
-            if serie.isna().all():
-                raise ValueError("série sem dados úteis")
-            serie = serie.bfill()
-            fx_map[currency] = serie.rename(currency)
-        except Exception as exc:
-            st.warning(
-                f"Falha ao obter câmbio {currency}/USD ({symbol}): {exc}. Assumindo 1.0."
-            )
-            fx_map[currency] = pd.Series(1.0, index=index, name=currency)
-
-    return fx_map
-pesos = dict(zip(empresas, [15, 15, 10, 8, 7, 12, 8, 10, 7, 8]))
-
-currencies_needed = {obter_moeda_ticker(tick) for tick in tickers.values()}
-fx_series = carregar_series_fx(currencies_needed, data_str, hoje_str, indice_util)
-precos_iniciais_usd = {}
-
-# --- Alocação otimizada via resíduos ---
-# --- Alocação inicial e captura de dados auxiliares ---
-dados_alloc = []
-for empresa in empresas:
-    ticker = tickers[empresa]
-    peso = pesos[empresa]
-    preco_ini_local = float(df_precos_iniciais.loc[ticker, "PrecoInicial"])
-    currency = obter_moeda_ticker(ticker)
-    fx_serie = fx_series.get(currency)
-    fx_no_dia = None
-    if fx_serie is not None:
-        fx_no_dia = fx_serie.asof(pd.Timestamp(data_compra))
-    fx_utilizado = fx_no_dia
-    if fx_utilizado is None or pd.isna(fx_utilizado):
-        st.warning(
-            "Sem câmbio disponível para "
-            f"{currency} em {data_str}; usando último valor disponível."
-        )
-        if fx_serie is not None and not fx_serie.empty:
-            fx_utilizado = fx_serie.iloc[-1]
-        else:
-            fx_utilizado = 1.0
-
-    fx_utilizado = float(fx_utilizado if fx_utilizado is not None else 1.0)
-
-    preco_ini = preco_ini_local * fx_utilizado
-    if pd.isna(preco_ini) or preco_ini <= 0:
-        st.error(f"Preço inicial inválido para {ticker}.")
-        st.stop()
-
-    precos_iniciais_usd[ticker] = preco_ini
-    valor_desejado = valor_total * peso / 100
-    qtd_exata = valor_desejado / preco_ini
-    parte_int = int(qtd_exata)
-    residuo = qtd_exata - parte_int
-    dados_alloc.append(
-        {
-            "Empresa": empresa,
-            "Ticker": ticker,
-            "Moeda": currency,
-            "Peso (%)": peso,
-            "Quantidade": parte_int,
-            "Qtd inteira (inicial)": parte_int,
-            "Preço Local (na compra)": preco_ini_local,
-            "FX local→USD (compra)": fx_utilizado,
-            "Preço Inicial (USD)": preco_ini,
-            "Resíduo": residuo,
-        }
-    )
-
-df_alloc = pd.DataFrame(dados_alloc)
-
-valor_desejado_series = valor_total * df_alloc["Peso (%)"] / 100.0
-df_alloc["Alvo USD"] = valor_desejado_series
-qtd_exata_inicial = valor_desejado_series / df_alloc["Preço Inicial (USD)"]
-df_alloc["Qtd exata"] = qtd_exata_inicial
-df_alloc["Qtd inteira (inicial)"] = df_alloc["Qtd inteira (inicial)"].astype(int)
-df_alloc["Resíduo (inicial)"] = (
-    qtd_exata_inicial - df_alloc["Qtd inteira (inicial)"]
-).round(6)
-
-df_compra_inicial = df_alloc[
-    [
-        "Empresa",
-        "Ticker",
-        "Moeda",
-        "Preço Local (na compra)",
-        "FX local→USD (compra)",
-        "Preço Inicial (USD)",
-        "Peso (%)",
-        "Alvo USD",
-        "Qtd exata",
-        "Qtd inteira (inicial)",
-        "Resíduo (inicial)",
-    ]
-].copy()
-if not df_compra_inicial.empty:
-    df_compra_inicial["FX local→USD (compra)"] = (
-        df_compra_inicial["FX local→USD (compra)"].astype(float)
-    )
-
-# Ajuste do caixa remanescente
-caixa = valor_total - (df_alloc["Quantidade"] * df_alloc["Preço Inicial (USD)"]).sum()
-caixa_inicial = caixa
-min_price = df_alloc["Preço Inicial (USD)"].min()
-eventos = []
-EPS = 1e-6
-
-while caixa + EPS >= min_price:
-    alvo_usd = valor_total * df_alloc["Peso (%)"] / 100.0
-    invest_atual_usd = df_alloc["Quantidade"] * df_alloc["Preço Inicial (USD)"]
-    gap_usd = alvo_usd - invest_atual_usd
-
-    affordable_mask = df_alloc["Preço Inicial (USD)"] <= (caixa + EPS)
-    if not affordable_mask.any():
-        break
-
-    candidatos = df_alloc.loc[affordable_mask, ["Preço Inicial (USD)"]].copy()
-    candidatos["Gap USD"] = gap_usd.loc[affordable_mask]
-    candidatos = candidatos.sort_values(
-        by=["Gap USD", "Preço Inicial (USD)"], ascending=[False, True]
-    )
-
-    idx_escolhido = candidatos.index[0]
-    if candidatos.loc[idx_escolhido, "Gap USD"] <= 0:
-        break
-
-    caixa_antes = caixa
-    gap_antes = gap_usd.loc[idx_escolhido]
-    preco_compra = df_alloc.loc[idx_escolhido, "Preço Inicial (USD)"]
-    df_alloc.loc[idx_escolhido, "Quantidade"] += 1
-    caixa -= preco_compra
-
-    invest_atual_usd = df_alloc["Quantidade"] * df_alloc["Preço Inicial (USD)"]
-    gap_depois = (
-        valor_total * df_alloc.loc[idx_escolhido, "Peso (%)"] / 100.0
-    ) - invest_atual_usd.loc[idx_escolhido]
-
-    eventos.append(
-        {
-            "Empresa": df_alloc.loc[idx_escolhido, "Empresa"],
-            "Ticker": df_alloc.loc[idx_escolhido, "Ticker"],
-            "Preço Inicial (USD)": float(preco_compra),
-            "Gap antes (USD)": float(gap_antes),
-            "Gap depois (USD)": float(gap_depois),
-            "Caixa antes (USD)": float(caixa_antes),
-            "Caixa depois (USD)": float(caixa),
-            "Compra": "+1 unidade",
-        }
-    )
-
-caixa_final = caixa
-valor_desejado_series = valor_total * df_alloc["Peso (%)"] / 100.0
-qtd_exata_final = valor_desejado_series / df_alloc["Preço Inicial (USD)"]
-df_alloc["Resíduo"] = (qtd_exata_final - df_alloc["Quantidade"]).round(6)
-df_log = pd.DataFrame(eventos)
-
-# --- Preço Atual via yfinance ---
-historicos_usd = {}
-for ticker in tickers.values():
-    currency = obter_moeda_ticker(ticker)
-    try:
-        hist = yf.Ticker(ticker).history(start=data_str, end=hoje_str)
-        if hist.empty or "Close" not in hist:
-            raise ValueError("sem dados de fechamento")
-        serie = hist["Close"].copy()
-        serie.index = serie.index.tz_localize(None)
-        fx_alinhado = fx_series[currency].reindex(serie.index, method="ffill")
-        fx_alinhado = fx_alinhado.bfill()
-        serie_usd = serie * fx_alinhado
-        historicos_usd[ticker] = serie_usd
-    except Exception as exc:
-        st.warning(f"Falha ao obter histórico para {ticker}: {exc}")
-        historicos_usd[ticker] = pd.Series(dtype=float)
-
-prices_usd_df = pd.DataFrame(historicos_usd)
-prices_usd_df = prices_usd_df.reindex(index=indice_util)
-prices_usd_df = prices_usd_df.reindex(columns=list(tickers.values()))
-prices_usd_df = prices_usd_df.ffill()
-for ticker, preco_ini in precos_iniciais_usd.items():
-    if ticker in prices_usd_df.columns:
-        prices_usd_df[ticker] = prices_usd_df[ticker].fillna(preco_ini)
-
-precos_atuais_series = df_alloc["Ticker"].map(prices_usd_df.iloc[-1])
-precos_atuais_series = precos_atuais_series.fillna(df_alloc["Preço Inicial (USD)"])
-df_alloc["Preço Atual (USD)"] = precos_atuais_series.round(2)
-
-# --- Investimentos inicial e atual ---
-df_alloc["Investimento Inicial (USD)"] = (
-    df_alloc["Quantidade"] * df_alloc["Preço Inicial (USD)"]
-).round(2)
-df_alloc["Investimento Atual (USD)"] = (
-    df_alloc["Quantidade"] * precos_atuais_series
-).round(2)
-
-# --- Ganho/Perda e Variação ---
-df_alloc["Ganho/Perda (USD)"] = (
-    df_alloc["Investimento Atual (USD)"] - df_alloc["Investimento Inicial (USD)"]
-).round(2)
-variacao_base = df_alloc["Investimento Inicial (USD)"].replace(0, pd.NA)
-df_alloc["Variação (%)"] = (
-    (df_alloc["Ganho/Perda (USD)"] / variacao_base) * 100
-).fillna(0.0).round(2)
-
-# --- Totais e Métricas ---
-total_investido = df_alloc["Investimento Inicial (USD)"].sum()
-total_atual = df_alloc["Investimento Atual (USD)"].sum()
-ganho_total = total_atual - total_investido
-variacao_total = (ganho_total / total_investido) * 100 if total_investido else 0.0
-
-st.subheader("📈 Resumo do Portfólio")
-periodo_str = formatar_periodo(data_compra, date.today())
-st.markdown(f"**Período do Investimento:** {periodo_str}")
-
-col1, col2, col3 = st.columns(3)
-col1.metric("Total Investido (USD)", f"${total_investido:,.2f}")
-col2.metric("Valor Atual (USD)", f"${total_atual:,.2f}")
-col3.metric("Ganho/Perda Total", f"${ganho_total:,.2f}", f"{variacao_total:.2f}%")
-
-st.divider()
-mostrar_detalhes = st.toggle("🔎 Mostrar detalhes da alocação")
-
-if mostrar_detalhes:
-    aba1, aba2, aba3 = st.tabs(
-        ["🛒 Compra Inicial", "📜 Log de distribuição", "📊 Gráficos"]
-    )
-
-    with aba1:
-        st.markdown("**Compra Inicial (antes do loop de distribuição do caixa):**")
-        fmt1 = {
-            "Preço Local (na compra)": "{:,.4f}",
-            "FX local→USD (compra)": "{:,.6f}",
-            "Preço Inicial (USD)": "{:,.4f}",
-            "Alvo USD": "{:,.2f}",
-            "Qtd exata": "{:,.6f}",
-            "Qtd inteira (inicial)": "{:,.0f}",
-            "Resíduo (inicial)": "{:,.6f}",
-        }
-        st.dataframe(
-            df_compra_inicial.set_index("Empresa").style.format(fmt1)
-        )
-        st.caption(f"💵 Caixa inicial após arredondamento: **${caixa_inicial:,.2f}**")
-
-    with aba2:
-        st.markdown("**Log da distribuição do caixa (passo-a-passo):**")
-        if df_log.empty:
-            st.info(
-                "Nenhuma compra extra foi necessária; caixa insuficiente ou gaps já atendidos."
-            )
-        else:
-            fmt2 = {
-                "Preço Inicial (USD)": "{:,.4f}",
-                "Gap antes (USD)": "{:,.2f}",
-                "Gap depois (USD)": "{:,.2f}",
-                "Caixa antes (USD)": "{:,.2f}",
-                "Caixa depois (USD)": "{:,.2f}",
-            }
-            st.dataframe(df_log.style.format(fmt2))
-            st.download_button(
-                "Baixar log (.csv)",
-                data=df_log.to_csv(index=False).encode("utf-8"),
-                file_name="log_distribuicao_caixa.csv",
-                mime="text/csv",
-            )
-
-    with aba3:
-        base = df_alloc.copy()
-        base["Invest Inicial USD"] = base["Investimento Inicial (USD)"]
-        fig_alvo = px.bar(
-            base,
-            x="Empresa",
-            y=["Alvo USD", "Invest Inicial USD"],
-            barmode="group",
-            title="Alvo USD vs Investimento Inicial USD",
-        )
-        fig_alvo.update_layout(xaxis_title="", yaxis_title="USD")
-        st.plotly_chart(fig_alvo, use_container_width=True)
-
-        if not df_log.empty:
-            labels = ["Caixa inicial"] + [
-                f"{row['Ticker']} (+1)" for _, row in df_log.iterrows()
-            ] + ["Caixa final"]
-            measures = [
-                "absolute",
-                *["relative"] * len(df_log),
-                "total",
-            ]
-            compras = df_log["Preço Inicial (USD)"].astype(float).tolist()
-            values = [float(caixa_inicial)] + [-valor for valor in compras] + [
-                float(caixa_final)
-            ]
-
-            fig_wf = go.Figure(
-                go.Waterfall(
-                    measure=measures,
-                    x=labels,
-                    y=values,
-                    connector={"line": {"color": "rgba(128,128,128,0.4)"}},
-                )
-            )
-            fig_wf.update_layout(
-                title="Waterfall do Caixa (distribuição por compras)",
-                yaxis_title="USD",
-            )
-            st.plotly_chart(fig_wf, use_container_width=True)
-
-# --- Tabela de Alocação (Empresa como índice) ---
-df_display = df_alloc.set_index("Empresa")[
-    [
-        "Ticker",
-        "Peso (%)",
-        "Quantidade",
-        "Preço Inicial (USD)",
-        "Preço Atual (USD)",
-        "Investimento Inicial (USD)",
-        "Investimento Atual (USD)",
-        "Ganho/Perda (USD)",
-        "Variação (%)",
-    ]
-]
-format_dict = {
-    "Preço Inicial (USD)": "{:,.2f}",
-    "Preço Atual (USD)": "{:,.2f}",
-    "Investimento Inicial (USD)": "{:,.2f}",
-    "Investimento Atual (USD)": "{:,.2f}",
-    "Ganho/Perda (USD)": "{:,.2f}",
-    "Peso (%)": "{:.2f}",
-    "Variação (%)": "{:.2f}%",
-}
-st.subheader("📋 Alocação Inteligente de Portfólio")
-df_display = df_alloc.set_index("Empresa")[[
-    "Ticker", "Peso (%)", "Quantidade", "Preço Inicial (USD)", "Preço Atual (USD)",
-    "Investimento Inicial (USD)", "Investimento Atual (USD)", "Ganho/Perda (USD)", "Variação (%)"
-]]
-st.dataframe(df_display.style.format({
-    "Preço Inicial (USD)": "{:,.2f}", "Preço Atual (USD)": "{:,.2f}",
-    "Investimento Inicial (USD)": "{:,.2f}", "Investimento Atual (USD)": "{:,.2f}",
-    "Ganho/Perda (USD)": "{:,.2f}", "Peso (%)": "{:.2f}", "Variação (%)": "{:.2f}%"
-}).set_properties(**{"text-align": "right"}))
-
-# ------------------ Gráfico 1: Pizza (Matplotlib) ------------------ #
-st.subheader("🍰 Distribuição do Investimento Inicial")
-is_dark = _theme_is_dark(force=True if force_dark_toggle else None)
-txt_col = "white" if is_dark else "black"
-df_plot = df_alloc.sort_values("Investimento Inicial (USD)", ascending=False)
-
-plt.rcParams["savefig.transparent"] = True
-fig1, ax1 = plt.subplots(facecolor="none")
-wedges, texts, autotexts = ax1.pie(
-    df_plot["Investimento Inicial (USD)"], labels=df_plot["Empresa"], autopct="%1.1f%%",
-    startangle=90, counterclock=False, wedgeprops={"edgecolor": txt_col, "linewidth": 1.0}
-)
-plt.setp(texts, color=txt_col, fontsize=11)
-plt.setp(autotexts, color=txt_col, fontsize=11)
-ax1.axis("equal")
-st.pyplot(fig1, transparent=True)
-
-# ------------------ Gráfico 2: Linha (Plotly) ------------------ #
-# Série histórica do portfólio
-historico_portfolio = prices_usd_df.copy()
-
-quantidades = df_alloc.set_index("Ticker")["Quantidade"]
-port_val = (historico_portfolio * quantidades).sum(axis=1)
-if total_investido:
-    port_ret = (port_val / total_investido - 1) * 100
-else:
-    port_ret = pd.Series(0.0, index=port_val.index)
-
-df_ret = port_ret.rename("Retorno (%)").reset_index().rename(columns={"index": "Data"})
-# período por ponto (da data de compra até cada data)
-df_ret["Período"] = df_ret["Data"].dt.date.map(
-    lambda d: formatar_periodo(data_compra, d)
-)
->>>>>>> 6e743607
 
 
 if __name__ == "__main__":
