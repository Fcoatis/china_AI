--- conflicted
+++ resolved
@@ -131,7 +131,6 @@
     "Valor total disponível (USD)", min_value=1000, value=10000, step=500
 )
 
-<<<<<<< HEAD
 # --- Seleção de Data de Compra ---
 hoje = date.today()
 hoje_str = hoje.strftime("%Y-%m-%d")
@@ -162,19 +161,12 @@
 if indice_util.empty:
     st.error("Não há dias úteis no período selecionado. Ajuste a data.")
     st.stop()
-=======
-data_compra = st.date_input(
-    "📅 Data da Compra (retroativa)", value=date(2025, 7, 15),
-    max_value=date.today() - timedelta(days=1)
-)
->>>>>>> d07f2149
 
 # ------------------ Definição de Ativos e Pesos ------------------ #
 empresas = [
     "Baidu", "Alibaba", "Tencent", "SenseTime", "iFlytek", "SMIC",
     "Cambricon", "Estun Automation", "Siasun Robot", "Hygon",
 ]
-<<<<<<< HEAD
 tickers = {
     empresa: tick
     for empresa, tick in zip(
@@ -270,24 +262,12 @@
 currencies_needed = {obter_moeda_ticker(tick) for tick in tickers.values()}
 fx_series = carregar_series_fx(currencies_needed, data_str, hoje_str, indice_util)
 precos_iniciais_usd = {}
-=======
-tickers_list = [
-    "BIDU", "BABA", "0700.HK", "0020.HK", "002230.SZ", "0981.HK",
-    "688256.SS", "002747.SZ", "300024.SZ", "688041.SS",
-]
-tickers = dict(zip(empresas, tickers_list))
-pesos = dict(zip(empresas, [15, 15, 10, 8, 7, 12, 8, 10, 7, 8]))
-
-# ------------------ Processamento Principal ------------------ #
-df_precos_iniciais = get_initial_prices(data_compra, tickers_list)
->>>>>>> d07f2149
 
 # --- Alocação otimizada via resíduos ---
 # --- Alocação inicial e captura de dados auxiliares ---
 dados_alloc = []
 for empresa in empresas:
     ticker = tickers[empresa]
-<<<<<<< HEAD
     peso = pesos[empresa]
     preco_ini_local = float(df_precos_iniciais.loc[ticker, "PrecoInicial"])
     currency = obter_moeda_ticker(ticker)
@@ -365,20 +345,6 @@
     )
 
 # Ajuste do caixa remanescente
-=======
-    if ticker in df_precos_iniciais.index and not pd.isna(df_precos_iniciais.loc[ticker, "PrecoInicial"]):
-        preco_ini = float(df_precos_iniciais.loc[ticker, "PrecoInicial"])
-        valor_desejado = valor_total * pesos[empresa] / 100
-        qtd_exata = valor_desejado / preco_ini
-        dados_alloc.append({
-            "Empresa": empresa, "Ticker": ticker, "Peso (%)": pesos[empresa],
-            "Quantidade": int(qtd_exata), "Preço Inicial (USD)": round(preco_ini, 2),
-            "Resíduo": qtd_exata - int(qtd_exata),
-        })
-df_alloc = pd.DataFrame(dados_alloc)
-
-# Ajuste com caixa remanescente
->>>>>>> d07f2149
 caixa = valor_total - (df_alloc["Quantidade"] * df_alloc["Preço Inicial (USD)"]).sum()
 caixa_inicial = caixa
 min_price = df_alloc["Preço Inicial (USD)"].min()
@@ -434,7 +400,6 @@
 df_alloc["Resíduo"] = (qtd_exata_final - df_alloc["Quantidade"]).round(6)
 df_log = pd.DataFrame(eventos)
 
-<<<<<<< HEAD
 # --- Preço Atual via yfinance ---
 historicos_usd = {}
 for ticker in tickers.values():
@@ -487,23 +452,6 @@
 total_atual = df_alloc["Investimento Atual (USD)"].sum()
 ganho_total = total_atual - total_investido
 variacao_total = (ganho_total / total_investido) * 100 if total_investido else 0.0
-=======
-# --- Busca de Preços Atuais e Cálculos ---
-precos_atuais_series = get_current_prices(df_alloc["Ticker"].tolist())
-df_alloc["Preço Atual (USD)"] = df_alloc["Ticker"].map(precos_atuais_series).round(2)
-df_alloc.dropna(subset=["Preço Atual (USD)"], inplace=True)
-
-df_alloc["Investimento Inicial (USD)"] = (df_alloc["Quantidade"] * df_alloc["Preço Inicial (USD)"]).round(2)
-df_alloc["Investimento Atual (USD)"] = (df_alloc["Quantidade"] * df_alloc["Preço Atual (USD)"]).round(2)
-df_alloc["Ganho/Perda (USD)"] = (df_alloc["Investimento Atual (USD)"] - df_alloc["Investimento Inicial (USD)"]).round(2)
-df_alloc["Variação (%)"] = ((df_alloc["Ganho/Perda (USD)"] / df_alloc["Investimento Inicial (USD)"]) * 100).round(2)
-
-# ------------------ Exibição dos Resultados ------------------ #
-total_investido = df_alloc["Investimento Inicial (USD)"].sum()
-total_atual = df_alloc["Investimento Atual (USD)"].sum()
-ganho_total = total_atual - total_investido
-variacao_total = (ganho_total / total_investido) * 100 if total_investido else 0
->>>>>>> d07f2149
 
 st.subheader("📈 Resumo do Portfólio")
 periodo_str = formatar_periodo(data_compra, date.today())
@@ -514,7 +462,6 @@
 col2.metric("Valor Atual (USD)", f"${total_atual:,.2f}")
 col3.metric("Ganho/Perda Total", f"${ganho_total:,.2f}", f"{variacao_total:.2f}%")
 
-<<<<<<< HEAD
 st.divider()
 mostrar_detalhes = st.toggle("🔎 Mostrar detalhes da alocação")
 
@@ -625,8 +572,6 @@
     "Peso (%)": "{:.2f}",
     "Variação (%)": "{:.2f}%",
 }
-=======
->>>>>>> d07f2149
 st.subheader("📋 Alocação Inteligente de Portfólio")
 df_display = df_alloc.set_index("Empresa")[[
     "Ticker", "Peso (%)", "Quantidade", "Preço Inicial (USD)", "Preço Atual (USD)",
@@ -656,7 +601,6 @@
 st.pyplot(fig1, transparent=True)
 
 # ------------------ Gráfico 2: Linha (Plotly) ------------------ #
-<<<<<<< HEAD
 # Série histórica do portfólio
 historico_portfolio = prices_usd_df.copy()
 
@@ -695,33 +639,4 @@
 )
 
 st.subheader("📈 Evolução do Retorno do Portfólio")
-st.plotly_chart(fig2, use_container_width=True, config={"displayModeBar": True})
-=======
-if not df_alloc.empty:
-    st.subheader("📈 Evolução do Retorno do Portfólio")
-    prices_df = get_historical_prices(df_alloc["Ticker"].tolist(), data_compra)
-
-    quantidades = df_alloc.set_index("Ticker")["Quantidade"]
-    port_val = (prices_df[quantidades.index] * quantidades).sum(axis=1)
-    port_ret = (port_val / total_investido - 1) * 100 if total_investido else 0
-
-    # --- Preparação do DataFrame para o Gráfico (CORREÇÃO DO KEYERROR) ---
-    df_ret = port_ret.rename("Retorno (%)").reset_index()
-    df_ret.rename(columns={"Date": "Data"}, inplace=True) # Renomeia 'Date' para 'Data'
-    df_ret.dropna(inplace=True)
-    df_ret["Período"] = df_ret["Data"].dt.date.map(lambda d: formatar_periodo(data_compra, d))
-
-    fig2 = px.line(
-        df_ret, x="Data", y="Retorno (%)",
-        title="Evolução do Retorno do Portfólio (%)"
-    )
-    fig2.update_traces(
-        customdata=df_ret["Período"],
-        hovertemplate="<b>%{x|%d/%m/%Y}</b><br>Retorno: %{y:.2f}%%<br>Período: %{customdata}<extra></extra>"
-    )
-    fig2.update_layout(
-        xaxis_title="Data", yaxis_title="Retorno (%)",
-        xaxis=dict(tickformat="%d/%m/%y"), hovermode="x unified"
-    )
-    st.plotly_chart(fig2, use_container_width=True)
->>>>>>> d07f2149
+st.plotly_chart(fig2, use_container_width=True, config={"displayModeBar": True})